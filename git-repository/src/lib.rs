--- conflicted
+++ resolved
@@ -187,11 +187,8 @@
 ///
 mod types;
 pub use types::{
-<<<<<<< HEAD
-    Commit, Head, Id, Object, ObjectDetached, Reference, Remote, Repository, Tag, ThreadSafeRepository, Tree, Worktree,
-=======
-    Commit, Head, Id, Kind, Object, ObjectDetached, Reference, Repository, Tag, ThreadSafeRepository, Tree, Worktree,
->>>>>>> d07daaae
+    Commit, Head, Id, Kind, Object, ObjectDetached, Reference, Remote, Repository, Tag, ThreadSafeRepository, Tree,
+    Worktree,
 };
 
 pub mod commit;
