--- conflicted
+++ resolved
@@ -84,12 +84,8 @@
 git-lock = { version = "^2.0.0", path = "../git-lock" }
 git-validate = { version = "^0.5.4", path = "../git-validate" }
 git-sec = { version = "^0.3.0", path = "../git-sec", features = ["thiserror"] }
-<<<<<<< HEAD
-git-date = { version = "^0.0.3", path = "../git-date" }
+git-date = { version = "^0.0.4", path = "../git-date" }
 git-refspec = { version = "^0.1.0", path = "../git-refspec" }
-=======
-git-date = { version = "^0.0.4", path = "../git-date" }
->>>>>>> df62f508
 
 git-config = { version = "^0.6.1", path = "../git-config" }
 git-odb = { version = "^0.31.1", path = "../git-odb" }
